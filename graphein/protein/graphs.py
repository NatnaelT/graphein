--- conflicted
+++ resolved
@@ -155,11 +155,7 @@
     :return: Protein structure dataframe with insertions removed
     :rtype: pd.DataFrame
     """
-<<<<<<< HEAD
-    """Remove insertions from structure."""
-=======
     # Catches unnamed insertions
->>>>>>> 3de81c71
     duplicates = df.duplicated(
         subset=["chain_id", "residue_number", "atom_name"], keep=keep
     )
