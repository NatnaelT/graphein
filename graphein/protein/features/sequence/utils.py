from typing import Callable, List, Optional, Any

import networkx as nx
import numpy as np


def compute_feature_over_chains(
    G: nx.Graph, func: Callable, feature_name: str
) -> nx.Graph:
    for c in G.graph["chain_ids"]:
        G.graph[f"{feature_name}_{c}"] = func(G.graph[f"sequence_{c}"])
        """
        feat = func(G.graph[f"sequence_{c}"])

        if out_type == "series":
            feat = pd.Series(feat)
        elif out_type == "np":
            raise NotImplementedError

        G.graph[f"{feature_name}_{c}"] = feat
        """
    return G


def aggregate_feature_over_chains(
    G: nx.Graph, feature_name: str, aggregation_type: str
) -> nx.Graph:

    if aggregation_type == "max":
        func = np.max
    elif aggregation_type == "min":
        func = np.min
    elif aggregation_type == "mean":
        func = np.mean
    elif aggregation_type == "sum":
        func = np.sum
    else:
        raise ValueError(
            f"Unsupported aggregator: {aggregation_type}. Please use min, max, mean, sum"
        )

    G.graph[f"{feature_name}_{aggregation_type}"] = func(
        [G.graph[f"{feature_name}_{c}"] for c in G.graph["chain_ids"]]
    )
    return G


def sequence_to_ngram(sequence: str, N: int) -> List[str]:
    return [sequence[i : i + N] for i in range(len(sequence) - N + 1)]


def subset_by_node_feature_value(
    G: nx.Graph, feature_name: str, feature_value: Any
) -> nx.Graph:
    """
    Extracts a subgraph from a protein structure graph based on nodes with a certain feature value
    :param G: nx.Graph protein structure graph to extract a subgraph from
    :param feature_name: Name of feature to base subgraph extraction from
    :param feature_value: Value of feature to select
    :return: Subgraph of G based on nodes with a given feature value
    """
    node_list = []
    for n, d in G.nodes(data=True):
<<<<<<< HEAD
        if d[feature_name] == feature_value:
            node_list.append(n)
=======
        if d["feature_name"] == feature_value:
             node_list.append(n)
>>>>>>> b4b4d1ee
    return G.subgraph(node_list)<|MERGE_RESOLUTION|>--- conflicted
+++ resolved
@@ -61,11 +61,8 @@
     """
     node_list = []
     for n, d in G.nodes(data=True):
-<<<<<<< HEAD
+
         if d[feature_name] == feature_value:
             node_list.append(n)
-=======
-        if d["feature_name"] == feature_value:
-             node_list.append(n)
->>>>>>> b4b4d1ee
+
     return G.subgraph(node_list)