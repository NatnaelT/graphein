--- conflicted
+++ resolved
@@ -3,10 +3,8 @@
 import networkx as nx
 import numpy as np
 import pandas as pd
-<<<<<<< HEAD
-=======
 import xarray as xr
->>>>>>> 0f99b0e3
+
 
 
 def onek_encoding_unk(x, allowable_set):
