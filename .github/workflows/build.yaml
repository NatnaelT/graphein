--- conflicted
+++ resolved
@@ -50,10 +50,6 @@
       - name: Install Dev Dependencies
         run: pip install -r .requirements/dev.in
       - name: Run unit tests and generate coverage report
-<<<<<<< HEAD
         run: pytest .
       - name: Test notebook execution
-        run: pytest --nbval-lax notebooks/ --current-env
-=======
-        run: pytest .
->>>>>>> 8ca64bb5
+        run: pytest --nbval-lax notebooks/ --current-env